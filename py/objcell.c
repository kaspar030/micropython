--- conflicted
+++ resolved
@@ -24,14 +24,8 @@
 }
 
 const mp_obj_type_t cell_type = {
-<<<<<<< HEAD
-    .base = { &mp_const_type },
-    .name = "cell",
-    .methods = {{NULL, NULL},},
-=======
     { &mp_const_type },
     "cell",
->>>>>>> fd04bb3b
 };
 
 mp_obj_t mp_obj_new_cell(mp_obj_t obj) {
